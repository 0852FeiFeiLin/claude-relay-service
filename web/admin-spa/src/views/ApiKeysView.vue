<template>
  <div class="tab-content">
    <div class="card p-6">
      <div class="flex flex-col md:flex-row justify-between items-center gap-4 mb-6">
        <div>
          <h3 class="text-xl font-bold text-gray-900 mb-2">
            API Keys 管理
          </h3>
          <p class="text-gray-600">
            管理和监控您的 API 密钥
          </p>
        </div>
        <div class="flex items-center gap-3">
          <!-- Token统计时间范围选择 -->
          <select 
            v-model="apiKeyStatsTimeRange" 
            class="form-input px-3 py-2 text-sm"
            @change="loadApiKeys()"
          >
            <option value="today">
              今日
            </option>
            <option value="7days">
              最近7天
            </option>
            <option value="monthly">
              本月
            </option>
            <option value="all">
              全部时间
            </option>
          </select>
          <!-- 标签筛选器 -->
          <select 
            v-model="selectedTagFilter" 
            class="form-input px-3 py-2 text-sm"
          >
            <option value="">
              所有标签
            </option>
            <option
              v-for="tag in availableTags"
              :key="tag"
              :value="tag"
            >
              {{ tag }}
            </option>
          </select>
          <button 
            class="btn btn-primary px-6 py-3 flex items-center gap-2"
            @click.stop="openCreateApiKeyModal"
          >
            <i class="fas fa-plus" />创建新 Key
          </button>
        </div>
      </div>
      
      <div
        v-if="apiKeysLoading"
        class="text-center py-12"
      >
        <div class="loading-spinner mx-auto mb-4" />
        <p class="text-gray-500">
          正在加载 API Keys...
        </p>
      </div>
      
      <div
        v-else-if="apiKeys.length === 0"
        class="text-center py-12"
      >
        <div class="w-16 h-16 mx-auto mb-4 bg-gray-100 rounded-full flex items-center justify-center">
          <i class="fas fa-key text-gray-400 text-xl" />
        </div>
        <p class="text-gray-500 text-lg">
          暂无 API Keys
        </p>
        <p class="text-gray-400 text-sm mt-2">
          点击上方按钮创建您的第一个 API Key
        </p>
      </div>
      
      <div
        v-else
        class="table-container"
      >
        <table class="min-w-full">
          <thead class="bg-gray-50/80 backdrop-blur-sm">
            <tr>
              <th
                class="px-6 py-4 text-left text-xs font-bold text-gray-700 uppercase tracking-wider cursor-pointer hover:bg-gray-100"
                @click="sortApiKeys('name')"
              >
                名称
                <i
                  v-if="apiKeysSortBy === 'name'"
                  :class="['fas', apiKeysSortOrder === 'asc' ? 'fa-sort-up' : 'fa-sort-down', 'ml-1']"
                />
                <i
                  v-else
                  class="fas fa-sort ml-1 text-gray-400"
                />
              </th>
              <th class="px-6 py-4 text-left text-xs font-bold text-gray-700 uppercase tracking-wider">
                标签
              </th>
              <th class="px-6 py-4 text-left text-xs font-bold text-gray-700 uppercase tracking-wider">
                API Key
              </th>
              <th
                class="px-6 py-4 text-left text-xs font-bold text-gray-700 uppercase tracking-wider cursor-pointer hover:bg-gray-100"
                @click="sortApiKeys('status')"
              >
                状态
                <i
                  v-if="apiKeysSortBy === 'status'"
                  :class="['fas', apiKeysSortOrder === 'asc' ? 'fa-sort-up' : 'fa-sort-down', 'ml-1']"
                />
                <i
                  v-else
                  class="fas fa-sort ml-1 text-gray-400"
                />
              </th>
              <th class="px-6 py-4 text-left text-xs font-bold text-gray-700 uppercase tracking-wider">
                使用统计
                <span
                  class="cursor-pointer hover:bg-gray-100 px-2 py-1 rounded"
                  @click="sortApiKeys('cost')"
                >
                  (费用
                  <i
                    v-if="apiKeysSortBy === 'cost'"
                    :class="['fas', apiKeysSortOrder === 'asc' ? 'fa-sort-up' : 'fa-sort-down', 'ml-1']"
                  />
                  <i
                    v-else
                    class="fas fa-sort ml-1 text-gray-400"
                  />)
                </span>
              </th>
              <th
                class="px-6 py-4 text-left text-xs font-bold text-gray-700 uppercase tracking-wider cursor-pointer hover:bg-gray-100"
                @click="sortApiKeys('createdAt')"
              >
                创建时间
                <i
                  v-if="apiKeysSortBy === 'createdAt'"
                  :class="['fas', apiKeysSortOrder === 'asc' ? 'fa-sort-up' : 'fa-sort-down', 'ml-1']"
                />
                <i
                  v-else
                  class="fas fa-sort ml-1 text-gray-400"
                />
              </th>
              <th
                class="px-6 py-4 text-left text-xs font-bold text-gray-700 uppercase tracking-wider cursor-pointer hover:bg-gray-100"
                @click="sortApiKeys('expiresAt')"
              >
                过期时间
                <i
                  v-if="apiKeysSortBy === 'expiresAt'"
                  :class="['fas', apiKeysSortOrder === 'asc' ? 'fa-sort-up' : 'fa-sort-down', 'ml-1']"
                />
                <i
                  v-else
                  class="fas fa-sort ml-1 text-gray-400"
                />
              </th>
              <th class="px-6 py-4 text-left text-xs font-bold text-gray-700 uppercase tracking-wider">
                操作
              </th>
            </tr>
          </thead>
          <tbody class="divide-y divide-gray-200/50">
            <template
              v-for="key in sortedApiKeys"
              :key="key.id"
            >
              <!-- API Key 主行 -->
              <tr class="table-row">
                <td class="px-6 py-4 whitespace-nowrap">
                  <div class="flex items-center">
                    <div class="w-8 h-8 bg-gradient-to-br from-blue-500 to-blue-600 rounded-lg flex items-center justify-center mr-3">
                      <i class="fas fa-key text-white text-xs" />
                    </div>
                    <div>
                      <div class="text-sm font-semibold text-gray-900">
                        {{ key.name }}
                      </div>
                      <div class="text-xs text-gray-500">
                        {{ key.id }}
                      </div>
                      <div class="text-xs text-gray-500 mt-1">
<<<<<<< HEAD
                        <span v-if="key.claudeAccountId || key.claudeConsoleAccountId">
                          <i class="fas fa-link mr-1"></i>
                          绑定: {{ getBoundAccountName(key.claudeAccountId, key.claudeConsoleAccountId) }}
=======
                        <span v-if="key.claudeAccountId">
                          <i class="fas fa-link mr-1" />
                          绑定: {{ getBoundAccountName(key.claudeAccountId) }}
>>>>>>> 7aa19828
                        </span>
                        <span v-else>
                          <i class="fas fa-share-alt mr-1" />
                          使用共享池
                        </span>
                      </div>
                    </div>
                  </div>
                </td>
                <td class="px-6 py-4">
                  <div class="flex flex-wrap gap-1">
                    <span
                      v-for="tag in (key.tags || [])"
                      :key="tag" 
                      class="inline-flex items-center px-2 py-0.5 bg-blue-100 text-blue-800 text-xs rounded-full"
                    >
                      {{ tag }}
                    </span>
                    <span
                      v-if="!key.tags || key.tags.length === 0" 
                      class="text-xs text-gray-400"
                    >无标签</span>
                  </div>
                </td>
                <td class="px-6 py-4 whitespace-nowrap">
                  <div class="text-sm font-mono text-gray-600 bg-gray-50 px-3 py-1 rounded-lg">
                    {{ (key.apiKey || '').substring(0, 20) }}...
                  </div>
                </td>
                <td class="px-6 py-4 whitespace-nowrap">
                  <span
                    :class="['inline-flex items-center px-3 py-1 rounded-full text-xs font-semibold', 
                             key.isActive ? 'bg-green-100 text-green-800' : 'bg-red-100 text-red-800']"
                  >
                    <div
                      :class="['w-2 h-2 rounded-full mr-2', 
                               key.isActive ? 'bg-green-500' : 'bg-red-500']"
                    />
                    {{ key.isActive ? '活跃' : '禁用' }}
                  </span>
                </td>
                <td class="px-6 py-4">
                  <div class="space-y-1">
                    <!-- 请求统计 -->
                    <div class="flex justify-between text-sm">
                      <span class="text-gray-600">请求数:</span>
                      <span class="font-medium text-gray-900">{{ formatNumber((key.usage && key.usage.total && key.usage.total.requests) || 0) }}</span>
                    </div>
                    <!-- Token统计 -->
                    <div class="flex justify-between text-sm">
                      <span class="text-gray-600">Token:</span>
                      <span class="font-medium text-gray-900">{{ formatNumber((key.usage && key.usage.total && key.usage.total.tokens) || 0) }}</span>
                    </div>
                    <!-- 费用统计 -->
                    <div class="flex justify-between text-sm">
                      <span class="text-gray-600">费用:</span>
                      <span class="font-medium text-green-600">{{ calculateApiKeyCost(key.usage) }}</span>
                    </div>
                    <!-- 每日费用限制 -->
                    <div
                      v-if="key.dailyCostLimit > 0"
                      class="flex justify-between text-sm"
                    >
                      <span class="text-gray-600">今日费用:</span>
                      <span :class="['font-medium', (key.dailyCost || 0) >= key.dailyCostLimit ? 'text-red-600' : 'text-blue-600']">
                        ${{ (key.dailyCost || 0).toFixed(2) }} / ${{ key.dailyCostLimit.toFixed(2) }}
                      </span>
                    </div>
                    <!-- 并发限制 -->
                    <div class="flex justify-between text-sm">
                      <span class="text-gray-600">并发限制:</span>
                      <span class="font-medium text-purple-600">{{ key.concurrencyLimit > 0 ? key.concurrencyLimit : '无限制' }}</span>
                    </div>
                    <!-- 当前并发数 -->
                    <div class="flex justify-between text-sm">
                      <span class="text-gray-600">当前并发:</span>
                      <span :class="['font-medium', key.currentConcurrency > 0 ? 'text-orange-600' : 'text-gray-600']">
                        {{ key.currentConcurrency || 0 }}
                        <span
                          v-if="key.concurrencyLimit > 0"
                          class="text-xs text-gray-500"
                        >/ {{ key.concurrencyLimit }}</span>
                      </span>
                    </div>
                    <!-- 时间窗口限流 -->
                    <div
                      v-if="key.rateLimitWindow > 0"
                      class="flex justify-between text-sm"
                    >
                      <span class="text-gray-600">时间窗口:</span>
                      <span class="font-medium text-indigo-600">{{ key.rateLimitWindow }} 分钟</span>
                    </div>
                    <!-- 请求次数限制 -->
                    <div
                      v-if="key.rateLimitRequests > 0"
                      class="flex justify-between text-sm"
                    >
                      <span class="text-gray-600">请求限制:</span>
                      <span class="font-medium text-indigo-600">{{ key.rateLimitRequests }} 次/窗口</span>
                    </div>
                    <!-- 输入/输出Token -->
                    <div class="flex justify-between text-xs text-gray-500">
                      <span>输入: {{ formatNumber((key.usage && key.usage.total && key.usage.total.inputTokens) || 0) }}</span>
                      <span>输出: {{ formatNumber((key.usage && key.usage.total && key.usage.total.outputTokens) || 0) }}</span>
                    </div>
                    <!-- 缓存Token细节 -->
                    <div
                      v-if="((key.usage && key.usage.total && key.usage.total.cacheCreateTokens) || 0) > 0 || ((key.usage && key.usage.total && key.usage.total.cacheReadTokens) || 0) > 0"
                      class="flex justify-between text-xs text-orange-500"
                    >
                      <span>缓存创建: {{ formatNumber((key.usage && key.usage.total && key.usage.total.cacheCreateTokens) || 0) }}</span>
                      <span>缓存读取: {{ formatNumber((key.usage && key.usage.total && key.usage.total.cacheReadTokens) || 0) }}</span>
                    </div>
                    <!-- RPM/TPM -->
                    <div class="flex justify-between text-xs text-blue-600">
                      <span>RPM: {{ (key.usage && key.usage.averages && key.usage.averages.rpm) || 0 }}</span>
                      <span>TPM: {{ (key.usage && key.usage.averages && key.usage.averages.tpm) || 0 }}</span>
                    </div>
                    <!-- 今日统计 -->
                    <div class="pt-1 border-t border-gray-100">
                      <div class="flex justify-between text-xs text-green-600">
                        <span>今日: {{ formatNumber((key.usage && key.usage.daily && key.usage.daily.requests) || 0) }}次</span>
                        <span>{{ formatNumber((key.usage && key.usage.daily && key.usage.daily.tokens) || 0) }}T</span>
                      </div>
                    </div>
                    <!-- 模型分布按钮 -->
                    <div class="pt-2">
                      <button
                        v-if="key && key.id"
                        class="text-xs text-indigo-600 hover:text-indigo-800 font-medium"
                        @click="toggleApiKeyModelStats(key.id)"
                      >
                        <i :class="['fas', expandedApiKeys[key.id] ? 'fa-chevron-up' : 'fa-chevron-down', 'mr-1']" />
                        模型使用分布
                      </button>
                    </div>
                  </div>
                </td>
                <td class="px-6 py-4 whitespace-nowrap text-sm text-gray-500">
                  {{ new Date(key.createdAt).toLocaleDateString() }}
                </td>
                <td class="px-6 py-4 whitespace-nowrap text-sm">
                  <div v-if="key.expiresAt">
                    <div
                      v-if="isApiKeyExpired(key.expiresAt)"
                      class="text-red-600"
                    >
                      <i class="fas fa-exclamation-circle mr-1" />
                      已过期
                    </div>
                    <div
                      v-else-if="isApiKeyExpiringSoon(key.expiresAt)"
                      class="text-orange-600"
                    >
                      <i class="fas fa-clock mr-1" />
                      {{ formatExpireDate(key.expiresAt) }}
                    </div>
                    <div
                      v-else
                      class="text-gray-600"
                    >
                      {{ formatExpireDate(key.expiresAt) }}
                    </div>
                  </div>
                  <div
                    v-else
                    class="text-gray-400"
                  >
                    <i class="fas fa-infinity mr-1" />
                    永不过期
                  </div>
                </td>
                <td class="px-6 py-4 whitespace-nowrap text-sm">
                  <div class="flex gap-2">
                    <button 
                      class="text-purple-600 hover:text-purple-900 font-medium hover:bg-purple-50 px-3 py-1 rounded-lg transition-colors" 
                      title="复制统计页面链接"
                      @click="copyApiStatsLink(key)"
                    >
                      <i class="fas fa-chart-bar mr-1" />统计
                    </button>
                    <button 
                      class="text-blue-600 hover:text-blue-900 font-medium hover:bg-blue-50 px-3 py-1 rounded-lg transition-colors" 
                      @click="openEditApiKeyModal(key)"
                    >
                      <i class="fas fa-edit mr-1" />编辑
                    </button>
                    <button 
                      v-if="key.expiresAt && (isApiKeyExpired(key.expiresAt) || isApiKeyExpiringSoon(key.expiresAt))"
                      class="text-green-600 hover:text-green-900 font-medium hover:bg-green-50 px-3 py-1 rounded-lg transition-colors" 
                      @click="openRenewApiKeyModal(key)"
                    >
                      <i class="fas fa-clock mr-1" />续期
                    </button>
                    <button 
                      class="text-red-600 hover:text-red-900 font-medium hover:bg-red-50 px-3 py-1 rounded-lg transition-colors" 
                      @click="deleteApiKey(key.id)"
                    >
                      <i class="fas fa-trash mr-1" />删除
                    </button>
                  </div>
                </td>
              </tr>
              
              <!-- 模型统计展开区域 -->
              <tr v-if="key && key.id && expandedApiKeys[key.id]">
                <td
                  colspan="7"
                  class="px-6 py-4 bg-gray-50"
                >
                  <div
                    v-if="!apiKeyModelStats[key.id]"
                    class="text-center py-4"
                  >
                    <div class="loading-spinner mx-auto" />
                    <p class="text-sm text-gray-500 mt-2">
                      加载模型统计...
                    </p>
                  </div>
                  <div class="space-y-4">
                    <!-- 通用的标题和时间筛选器，无论是否有数据都显示 -->
                    <div class="flex items-center justify-between mb-4">
                      <h5 class="text-sm font-semibold text-gray-700 flex items-center">
                        <i class="fas fa-chart-pie text-indigo-500 mr-2" />
                        模型使用分布
                      </h5>
                      <div class="flex items-center gap-2">
                        <span
                          v-if="apiKeyModelStats[key.id] && apiKeyModelStats[key.id].length > 0"
                          class="text-xs text-gray-500 bg-gray-100 px-2 py-1 rounded-full"
                        >
                          {{ apiKeyModelStats[key.id].length }} 个模型
                        </span>
                        
                        <!-- API Keys日期筛选器 -->
                        <div class="flex gap-1 items-center">
                          <!-- 快捷日期选择 -->
                          <div class="flex gap-1 bg-gray-100 rounded p-1">
                            <button 
                              v-for="option in getApiKeyDateFilter(key.id).presetOptions" 
                              :key="option.value"
                              :class="[
                                'px-2 py-1 rounded text-xs font-medium transition-colors',
                                getApiKeyDateFilter(key.id).preset === option.value && getApiKeyDateFilter(key.id).type === 'preset'
                                  ? 'bg-white text-blue-600 shadow-sm' 
                                  : 'text-gray-600 hover:text-gray-900'
                              ]"
                              @click="setApiKeyDateFilterPreset(option.value, key.id)"
                            >
                              {{ option.label }}
                            </button>
                          </div>
                          
                          <!-- Element Plus 日期范围选择器 -->
                          <el-date-picker
                            :model-value="getApiKeyDateFilter(key.id).customRange"
                            type="datetimerange"
                            range-separator="至"
                            start-placeholder="开始日期"
                            end-placeholder="结束日期"
                            format="YYYY-MM-DD HH:mm:ss"
                            value-format="YYYY-MM-DD HH:mm:ss"
                            :disabled-date="disabledDate"
                            :default-time="defaultTime"
                            size="small"
                            style="width: 280px;"
                            @update:model-value="(value) => onApiKeyCustomDateRangeChange(key.id, value)"
                            class="api-key-date-picker"
                            :clearable="true"
                            :unlink-panels="false"
                          />
                        </div>
                      </div>
                    </div>
                    
                    <!-- 数据展示区域 -->
                    <div
                      v-if="apiKeyModelStats[key.id] && apiKeyModelStats[key.id].length === 0"
                      class="text-center py-8"
                    >
                      <div class="flex items-center justify-center gap-2 mb-3">
                        <i class="fas fa-chart-line text-gray-400 text-lg" />
                        <p class="text-sm text-gray-500">
                          暂无模型使用数据
                        </p>
                        <button 
                          class="text-blue-500 hover:text-blue-700 text-sm ml-2 flex items-center gap-1 transition-colors"
                          title="重置筛选条件并刷新"
                          @click="resetApiKeyDateFilter(key.id)"
                        >
                          <i class="fas fa-sync-alt text-xs" />
                          <span class="text-xs">刷新</span>
                        </button>
                      </div>
                      <p class="text-xs text-gray-400">
                        尝试调整时间范围或点击刷新重新加载数据
                      </p>
                    </div>
                    <div
                      v-else-if="apiKeyModelStats[key.id] && apiKeyModelStats[key.id].length > 0"
                      class="grid grid-cols-1 md:grid-cols-2 lg:grid-cols-3 gap-4"
                    >
                      <div
                        v-for="stat in apiKeyModelStats[key.id]"
                        :key="stat.model" 
                        class="bg-gradient-to-br from-white to-gray-50 rounded-xl p-4 border border-gray-200 hover:border-indigo-300 hover:shadow-lg transition-all duration-200"
                      >
                        <div class="flex justify-between items-start mb-3">
                          <div class="flex-1">
                            <span class="text-sm font-semibold text-gray-800 block mb-1">{{ stat.model }}</span>
                            <span class="text-xs text-gray-500 bg-blue-50 px-2 py-1 rounded-full">{{ stat.requests }} 次请求</span>
                          </div>
                        </div>
                        
                        <div class="space-y-2 mb-3">
                          <div class="flex justify-between items-center text-sm">
                            <span class="text-gray-600 flex items-center">
                              <i class="fas fa-coins text-yellow-500 mr-1 text-xs" />
                              总Token:
                            </span>
                            <span class="font-semibold text-gray-900">{{ formatNumber(stat.allTokens) }}</span>
                          </div>
                          <div class="flex justify-between items-center text-sm">
                            <span class="text-gray-600 flex items-center">
                              <i class="fas fa-dollar-sign text-green-500 mr-1 text-xs" />
                              费用:
                            </span>
                            <span class="font-semibold text-green-600">{{ calculateModelCost(stat) }}</span>
                          </div>
                          <div class="pt-2 mt-2 border-t border-gray-100">
                            <div class="flex justify-between items-center text-xs text-gray-500">
                              <span class="flex items-center">
                                <i class="fas fa-arrow-down text-green-500 mr-1" />
                                输入:
                              </span>
                              <span class="font-medium">{{ formatNumber(stat.inputTokens) }}</span>
                            </div>
                            <div class="flex justify-between items-center text-xs text-gray-500">
                              <span class="flex items-center">
                                <i class="fas fa-arrow-up text-blue-500 mr-1" />
                                输出:
                              </span>
                              <span class="font-medium">{{ formatNumber(stat.outputTokens) }}</span>
                            </div>
                            <div
                              v-if="stat.cacheCreateTokens > 0"
                              class="flex justify-between items-center text-xs text-purple-600"
                            >
                              <span class="flex items-center">
                                <i class="fas fa-save mr-1" />
                                缓存创建:
                              </span>
                              <span class="font-medium">{{ formatNumber(stat.cacheCreateTokens) }}</span>
                            </div>
                            <div
                              v-if="stat.cacheReadTokens > 0"
                              class="flex justify-between items-center text-xs text-purple-600"
                            >
                              <span class="flex items-center">
                                <i class="fas fa-download mr-1" />
                                缓存读取:
                              </span>
                              <span class="font-medium">{{ formatNumber(stat.cacheReadTokens) }}</span>
                            </div>
                          </div>
                        </div>
                        
                        <!-- 进度条 -->
                        <div class="w-full bg-gray-200 rounded-full h-2 mt-3">
                          <div
                            class="bg-gradient-to-r from-indigo-500 to-purple-600 h-2 rounded-full transition-all duration-500" 
                            :style="{ width: calculateApiKeyModelPercentage(stat.allTokens, apiKeyModelStats[key.id]) + '%' }"
                          />
                        </div>
                        <div class="text-right mt-1">
                          <span class="text-xs font-medium text-indigo-600">
                            {{ calculateApiKeyModelPercentage(stat.allTokens, apiKeyModelStats[key.id]) }}%
                          </span>
                        </div>
                      </div>
                    </div>
                    
                    <!-- 总计统计，仅在有数据时显示 -->
                    <div
                      v-if="apiKeyModelStats[key.id] && apiKeyModelStats[key.id].length > 0"
                      class="mt-4 p-3 bg-gradient-to-r from-indigo-50 to-purple-50 rounded-lg border border-indigo-100"
                    >
                      <div class="flex items-center justify-between text-sm">
                        <span class="font-semibold text-gray-700 flex items-center">
                          <i class="fas fa-calculator text-indigo-500 mr-2" />
                          总计统计
                        </span>
                        <div class="flex gap-4 text-xs">
                          <span class="text-gray-600">
                            总请求: <span class="font-semibold text-gray-800">{{ apiKeyModelStats[key.id].reduce((sum, stat) => sum + stat.requests, 0) }}</span>
                          </span>
                          <span class="text-gray-600">
                            总Token: <span class="font-semibold text-gray-800">{{ formatNumber(apiKeyModelStats[key.id].reduce((sum, stat) => sum + stat.allTokens, 0)) }}</span>
                          </span>
                        </div>
                      </div>
                    </div>
                  </div>
                </td>
              </tr>
            </template>
          </tbody>
        </table>
      </div>
    </div>
    
    <!-- 模态框组件 -->
    <CreateApiKeyModal 
      v-if="showCreateApiKeyModal"
      :accounts="accounts"
      @close="showCreateApiKeyModal = false"
      @success="handleCreateSuccess"
    />
    
    <EditApiKeyModal 
      v-if="showEditApiKeyModal"
      :api-key="editingApiKey"
      :accounts="accounts"
      @close="showEditApiKeyModal = false"
      @success="handleEditSuccess"
    />
    
    <RenewApiKeyModal 
      v-if="showRenewApiKeyModal"
      :api-key="renewingApiKey"
      @close="showRenewApiKeyModal = false"
      @success="handleRenewSuccess"
    />
    
    <NewApiKeyModal 
      v-if="showNewApiKeyModal"
      :api-key="newApiKeyData"
      @close="showNewApiKeyModal = false"
    />
  </div>
</template>

<script setup>
import { ref, computed, onMounted } from 'vue'
import { showToast } from '@/utils/toast'
import { apiClient } from '@/config/api'
import { useClientsStore } from '@/stores/clients'
import CreateApiKeyModal from '@/components/apikeys/CreateApiKeyModal.vue'
import EditApiKeyModal from '@/components/apikeys/EditApiKeyModal.vue'
import RenewApiKeyModal from '@/components/apikeys/RenewApiKeyModal.vue'
import NewApiKeyModal from '@/components/apikeys/NewApiKeyModal.vue'

// 响应式数据
const clientsStore = useClientsStore()
const apiKeys = ref([])
const apiKeysLoading = ref(false)
const apiKeyStatsTimeRange = ref('today')
const apiKeysSortBy = ref('')
const apiKeysSortOrder = ref('asc')
const expandedApiKeys = ref({})
const apiKeyModelStats = ref({})
const apiKeyDateFilters = ref({})
const defaultTime = ref([new Date(2000, 1, 1, 0, 0, 0), new Date(2000, 2, 1, 23, 59, 59)])
const accounts = ref({ claude: [], gemini: [] })

// 标签相关
const selectedTagFilter = ref('')
const availableTags = ref([])

// 模态框状态
const showCreateApiKeyModal = ref(false)
const showEditApiKeyModal = ref(false)
const showRenewApiKeyModal = ref(false)
const showNewApiKeyModal = ref(false)
const editingApiKey = ref(null)
const renewingApiKey = ref(null)
const newApiKeyData = ref(null)

// 计算排序后的API Keys
const sortedApiKeys = computed(() => {
  // 先进行标签筛选
  let filteredKeys = apiKeys.value
  if (selectedTagFilter.value) {
    filteredKeys = apiKeys.value.filter(key => 
      key.tags && key.tags.includes(selectedTagFilter.value)
    )
  }
  
  // 如果没有排序字段，返回筛选后的结果
  if (!apiKeysSortBy.value) return filteredKeys
  
  // 排序
  const sorted = [...filteredKeys].sort((a, b) => {
    let aVal = a[apiKeysSortBy.value]
    let bVal = b[apiKeysSortBy.value]
    
    // 处理特殊排序字段
    if (apiKeysSortBy.value === 'status') {
      aVal = a.isActive ? 1 : 0
      bVal = b.isActive ? 1 : 0
    } else if (apiKeysSortBy.value === 'cost') {
      aVal = parseFloat(calculateApiKeyCost(a.usage).replace('$', ''))
      bVal = parseFloat(calculateApiKeyCost(b.usage).replace('$', ''))
    } else if (apiKeysSortBy.value === 'createdAt' || apiKeysSortBy.value === 'expiresAt') {
      aVal = aVal ? new Date(aVal).getTime() : 0
      bVal = bVal ? new Date(bVal).getTime() : 0
    }
    
    if (aVal < bVal) return apiKeysSortOrder.value === 'asc' ? -1 : 1
    if (aVal > bVal) return apiKeysSortOrder.value === 'asc' ? 1 : -1
    return 0
  })
  
  return sorted
})

// 加载账户列表
const loadAccounts = async () => {
  try {
    const [claudeData, claudeConsoleData, geminiData] = await Promise.all([
      apiClient.get('/admin/claude-accounts'),
      apiClient.get('/admin/claude-console-accounts'),
      apiClient.get('/admin/gemini-accounts')
    ])
    
    // 合并Claude OAuth账户和Claude Console账户
    const claudeAccounts = []
    
    if (claudeData.success) {
      claudeData.data?.forEach(account => {
        claudeAccounts.push({
          ...account,
          platform: 'claude-oauth',
          isDedicated: account.accountType === 'dedicated'
        })
      })
    }
    
    if (claudeConsoleData.success) {
      claudeConsoleData.data?.forEach(account => {
        claudeAccounts.push({
          ...account,
          platform: 'claude-console',
          isDedicated: account.accountType === 'dedicated'
        })
      })
    }
    
    accounts.value.claude = claudeAccounts
    
    if (geminiData.success) {
      accounts.value.gemini = (geminiData.data || []).map(account => ({
        ...account,
        isDedicated: account.accountType === 'dedicated'
      }))
    }
  } catch (error) {
    console.error('加载账户列表失败:', error)
  }
}

// 加载API Keys
const loadApiKeys = async () => {
  apiKeysLoading.value = true
  try {
    const data = await apiClient.get(`/admin/api-keys?timeRange=${apiKeyStatsTimeRange.value}`)
    if (data.success) {
      apiKeys.value = data.data || []
      
      // 更新可用标签列表
      const tagsSet = new Set()
      apiKeys.value.forEach(key => {
        if (key.tags && Array.isArray(key.tags)) {
          key.tags.forEach(tag => tagsSet.add(tag))
        }
      })
      availableTags.value = Array.from(tagsSet).sort()
    }
  } catch (error) {
    showToast('加载 API Keys 失败', 'error')
  } finally {
    apiKeysLoading.value = false
  }
}

// 排序API Keys
const sortApiKeys = (field) => {
  if (apiKeysSortBy.value === field) {
    apiKeysSortOrder.value = apiKeysSortOrder.value === 'asc' ? 'desc' : 'asc'
  } else {
    apiKeysSortBy.value = field
    apiKeysSortOrder.value = 'asc'
  }
}

// 格式化数字
const formatNumber = (num) => {
  if (!num && num !== 0) return '0'
  return num.toLocaleString('zh-CN')
}

// 计算API Key费用
const calculateApiKeyCost = (usage) => {
  if (!usage || !usage.total) return '$0.0000'
  const cost = usage.total.cost || 0
  return `$${cost.toFixed(4)}`
}

// 获取绑定账户名称
const getBoundAccountName = (claudeAccountId, claudeConsoleAccountId) => {
  // 优先显示Claude OAuth账户
  if (claudeAccountId) {
    const claudeAccount = accounts.value.claude.find(acc => acc.id === claudeAccountId)
    if (claudeAccount) {
      return claudeAccount.name
    }
    // 如果找不到，返回账户ID的前8位
    return `账户-${claudeAccountId.substring(0, 8)}`
  }
  
  // 其次显示Claude Console账户
  if (claudeConsoleAccountId) {
    const consoleAccount = accounts.value.claude.find(acc => acc.id === claudeConsoleAccountId)
    if (consoleAccount) {
      return `${consoleAccount.name} (Console)`
    }
    // 如果找不到，返回账户ID的前8位
    return `Console-${claudeConsoleAccountId.substring(0, 8)}`
  }
  
  return '未知账户'
}

// 检查API Key是否过期
const isApiKeyExpired = (expiresAt) => {
  if (!expiresAt) return false
  return new Date(expiresAt) < new Date()
}

// 检查API Key是否即将过期
const isApiKeyExpiringSoon = (expiresAt) => {
  if (!expiresAt || isApiKeyExpired(expiresAt)) return false
  const daysUntilExpiry = (new Date(expiresAt) - new Date()) / (1000 * 60 * 60 * 24)
  return daysUntilExpiry <= 7
}

// 格式化过期日期
const formatExpireDate = (dateString) => {
  if (!dateString) return ''
  return new Date(dateString).toLocaleDateString('zh-CN')
}

// 切换模型统计展开状态
const toggleApiKeyModelStats = async (keyId) => {
  if (!expandedApiKeys.value[keyId]) {
    expandedApiKeys.value[keyId] = true
    // 初始化日期筛选器
    if (!apiKeyDateFilters.value[keyId]) {
      initApiKeyDateFilter(keyId)
    }
    // 加载模型统计数据
    await loadApiKeyModelStats(keyId, true)
  } else {
    expandedApiKeys.value[keyId] = false
  }
}

// 加载 API Key 的模型统计
const loadApiKeyModelStats = async (keyId, forceReload = false) => {
  if (!forceReload && apiKeyModelStats.value[keyId] && apiKeyModelStats.value[keyId].length > 0) {
    return
  }
  
  const filter = getApiKeyDateFilter(keyId)
  
  try {
    let url = `/admin/api-keys/${keyId}/model-stats`
    const params = new URLSearchParams()
    
    if (filter.customStart && filter.customEnd) {
      params.append('startDate', filter.customStart)
      params.append('endDate', filter.customEnd)
      params.append('period', 'custom')
    } else {
      const period = filter.preset === 'today' ? 'daily' : 'monthly'
      params.append('period', period)
    }
    
    url += '?' + params.toString()
    
    const data = await apiClient.get(url)
    if (data.success) {
      apiKeyModelStats.value[keyId] = data.data || []
    }
  } catch (error) {
    showToast('加载模型统计失败', 'error')
    apiKeyModelStats.value[keyId] = []
  }
}

// 计算API Key模型使用百分比
const calculateApiKeyModelPercentage = (value, stats) => {
  const total = stats.reduce((sum, stat) => sum + (stat.allTokens || 0), 0)
  if (total === 0) return 0
  return Math.round((value / total) * 100)
}

// 计算单个模型费用
const calculateModelCost = (stat) => {
  // 优先使用后端返回的费用数据
  if (stat.formatted && stat.formatted.total) {
    return stat.formatted.total
  }
  
  // 如果没有 formatted 数据，尝试使用 cost 字段
  if (stat.cost !== undefined) {
    return `$${stat.cost.toFixed(6)}`
  }
  
  // 默认返回
  return '$0.000000'
}

// 初始化API Key的日期筛选器
const initApiKeyDateFilter = (keyId) => {
  const today = new Date()
  const startDate = new Date(today)
  startDate.setDate(today.getDate() - 6) // 7天前
  
  apiKeyDateFilters.value[keyId] = {
    type: 'preset',
    preset: '7days',
    customStart: startDate.toISOString().split('T')[0],
    customEnd: today.toISOString().split('T')[0],
    customRange: null,
    presetOptions: [
      { value: 'today', label: '今日', days: 1 },
      { value: '7days', label: '7天', days: 7 },
      { value: '30days', label: '30天', days: 30 }
    ]
  }
}

// 获取API Key的日期筛选器状态
const getApiKeyDateFilter = (keyId) => {
  if (!apiKeyDateFilters.value[keyId]) {
    initApiKeyDateFilter(keyId)
  }
  return apiKeyDateFilters.value[keyId]
}

// 设置 API Key 日期预设
const setApiKeyDateFilterPreset = (preset, keyId) => {
  const filter = getApiKeyDateFilter(keyId)
  filter.type = 'preset'
  filter.preset = preset
  
  const option = filter.presetOptions.find(opt => opt.value === preset)
  if (option) {
    const today = new Date()
    const startDate = new Date(today)
    startDate.setDate(today.getDate() - (option.days - 1))
    
    filter.customStart = startDate.toISOString().split('T')[0]
    filter.customEnd = today.toISOString().split('T')[0]
    
    const formatDate = (date) => {
      return date.getFullYear() + '-' + 
             String(date.getMonth() + 1).padStart(2, '0') + '-' + 
             String(date.getDate()).padStart(2, '0') + ' 00:00:00'
    }
    
    filter.customRange = [
      formatDate(startDate),
      formatDate(today)
    ]
  }
  
  loadApiKeyModelStats(keyId, true)
}

// API Key 自定义日期范围变化
const onApiKeyCustomDateRangeChange = (keyId, value) => {
  const filter = getApiKeyDateFilter(keyId)
  
  if (value && value.length === 2) {
    filter.type = 'custom'
    filter.preset = ''
    filter.customRange = value
    filter.customStart = value[0].split(' ')[0]
    filter.customEnd = value[1].split(' ')[0]
    
    loadApiKeyModelStats(keyId, true)
  } else if (value === null) {
    // 清空时恢复默认7天
    setApiKeyDateFilterPreset('7days', keyId)
  }
}

// 禁用未来日期
const disabledDate = (date) => {
  return date > new Date()
}

// 重置API Key日期筛选器
const resetApiKeyDateFilter = (keyId) => {
  const filter = getApiKeyDateFilter(keyId)
  
  // 重置为默认的7天
  filter.type = 'preset'
  filter.preset = '7days'
  
  const today = new Date()
  const startDate = new Date(today)
  startDate.setDate(today.getDate() - 6)
  
  filter.customStart = startDate.toISOString().split('T')[0]
  filter.customEnd = today.toISOString().split('T')[0]
  filter.customRange = null
  
  // 重新加载数据
  loadApiKeyModelStats(keyId, true)
  showToast('已重置筛选条件并刷新数据', 'info')
}

// 打开创建模态框
const openCreateApiKeyModal = () => {
  showCreateApiKeyModal.value = true
}

// 打开编辑模态框
const openEditApiKeyModal = (apiKey) => {
  editingApiKey.value = apiKey
  showEditApiKeyModal.value = true
}

// 打开续期模态框
const openRenewApiKeyModal = (apiKey) => {
  renewingApiKey.value = apiKey
  showRenewApiKeyModal.value = true
}

// 处理创建成功
const handleCreateSuccess = (data) => {
  showCreateApiKeyModal.value = false
  newApiKeyData.value = data
  showNewApiKeyModal.value = true
  loadApiKeys()
}

// 处理编辑成功
const handleEditSuccess = () => {
  showEditApiKeyModal.value = false
  showToast('API Key 更新成功', 'success')
  loadApiKeys()
}

// 处理续期成功
const handleRenewSuccess = () => {
  showRenewApiKeyModal.value = false
  showToast('API Key 续期成功', 'success')
  loadApiKeys()
}

// 删除API Key
const deleteApiKey = async (keyId) => {
  let confirmed = false
  
  if (window.showConfirm) {
    confirmed = await window.showConfirm(
      '删除 API Key',
      '确定要删除这个 API Key 吗？此操作不可恢复。',
      '确定删除',
      '取消'
    )
  } else {
    // 降级方案
    confirmed = confirm('确定要删除这个 API Key 吗？此操作不可恢复。')
  }
  
  if (!confirmed) return
  
  try {
    const data = await apiClient.delete(`/admin/api-keys/${keyId}`)
    if (data.success) {
      showToast('API Key 已删除', 'success')
      loadApiKeys()
    } else {
      showToast(data.message || '删除失败', 'error')
    }
  } catch (error) {
    showToast('删除失败', 'error')
  }
}

// 复制API统计页面链接
const copyApiStatsLink = (apiKey) => {
  // 构建统计页面的完整URL
  const baseUrl = window.location.origin
  const statsUrl = `${baseUrl}/admin/api-stats?apiId=${apiKey.id}`
  
  // 使用传统的textarea方法复制到剪贴板
  const textarea = document.createElement('textarea')
  textarea.value = statsUrl
  textarea.style.position = 'fixed'
  textarea.style.opacity = '0'
  textarea.style.left = '-9999px'
  document.body.appendChild(textarea)
  
  textarea.select()
  textarea.setSelectionRange(0, 99999) // 兼容移动端
  
  try {
    const successful = document.execCommand('copy')
    if (successful) {
      showToast(`已复制统计页面链接`, 'success')
    } else {
      showToast('复制失败，请手动复制', 'error')
      console.log('统计页面链接:', statsUrl)
    }
  } catch (err) {
    showToast('复制失败，请手动复制', 'error')
    console.error('复制错误:', err)
    console.log('统计页面链接:', statsUrl)
  } finally {
    document.body.removeChild(textarea)
  }
}

onMounted(async () => {
  // 并行加载所有需要的数据
  await Promise.all([
    clientsStore.loadSupportedClients(),
    loadAccounts(),
    loadApiKeys()
  ])
})
</script>

<style scoped>
.tab-content {
  min-height: calc(100vh - 300px);
}

.table-container {
  overflow-x: auto;
  border-radius: 12px;
  border: 1px solid rgba(0, 0, 0, 0.05);
}

.table-row {
  transition: all 0.2s ease;
}

.table-row:hover {
  background-color: rgba(0, 0, 0, 0.02);
}

.loading-spinner {
  width: 24px;
  height: 24px;
  border: 2px solid #e5e7eb;
  border-top: 2px solid #3b82f6;
  border-radius: 50%;
  animation: spin 1s linear infinite;
}

@keyframes spin {
  0% { transform: rotate(0deg); }
  100% { transform: rotate(360deg); }
}

.api-key-date-picker :deep(.el-input__inner) {
  @apply bg-white border-gray-300 focus:border-blue-500 focus:ring-blue-500;
}

.api-key-date-picker :deep(.el-range-separator) {
  @apply text-gray-500;
}
</style><|MERGE_RESOLUTION|>--- conflicted
+++ resolved
@@ -191,15 +191,9 @@
                         {{ key.id }}
                       </div>
                       <div class="text-xs text-gray-500 mt-1">
-<<<<<<< HEAD
                         <span v-if="key.claudeAccountId || key.claudeConsoleAccountId">
-                          <i class="fas fa-link mr-1"></i>
+                          <i class="fas fa-link mr-1" />
                           绑定: {{ getBoundAccountName(key.claudeAccountId, key.claudeConsoleAccountId) }}
-=======
-                        <span v-if="key.claudeAccountId">
-                          <i class="fas fa-link mr-1" />
-                          绑定: {{ getBoundAccountName(key.claudeAccountId) }}
->>>>>>> 7aa19828
                         </span>
                         <span v-else>
                           <i class="fas fa-share-alt mr-1" />
